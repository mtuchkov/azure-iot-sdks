--- conflicted
+++ resolved
@@ -25,11 +25,7 @@
 
 // Version information for an assembly follows semantic versioning 1.0.0 (because
 // NuGet didn't support semver 2.0.0 before VS 2015). See semver.org for details.
-<<<<<<< HEAD
-[assembly: AssemblyInformationalVersion("1.0.2")]
-=======
 [assembly: AssemblyInformationalVersion("1.0.5")]
->>>>>>> a58ca7e8
 
 #if (RELEASE_DELAY_SIGN)
 [assembly: AssemblyDelaySignAttribute(true)]
