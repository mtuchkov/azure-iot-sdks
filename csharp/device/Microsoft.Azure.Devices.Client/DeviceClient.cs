--- conflicted
+++ resolved
@@ -63,14 +63,10 @@
     /// <summary>
     /// Contains methods that a device can use to send messages to and receive from the service.
     /// </summary>
-<<<<<<< HEAD
-    public sealed class DeviceClient: IDisposable
-=======
     public sealed class DeviceClient
-#if !WINDOWS_UWP
+#if !WINDOWS_UWP && !PCL
        : IDisposable
 #endif
->>>>>>> 0768d1f6
     {
         const string DeviceId = "DeviceId";
         const string DeviceIdParameterPattern = @"(^\s*?|.*;\s*?)" + DeviceId + @"\s*?=.*";
@@ -82,12 +78,8 @@
 
         static readonly Regex DeviceIdParameterRegex = new Regex(DeviceIdParameterPattern, RegexOptions);
         TransportHandlerBase impl;
-<<<<<<< HEAD
-#if !WINDOWS_UWP && !PCL
-=======
         bool closeCalled;
-#if !WINDOWS_UWP
->>>>>>> 0768d1f6
+#if !WINDOWS_UWP && !PCL
         readonly IotHubConnectionString iotHubConnectionString;
         readonly ITransportSettings[] transportSettings;
         readonly object thisLock = new object();
@@ -202,7 +194,7 @@
                     throw new NotImplementedException("Amqp protocol is not supported");
 #else
                     return CreateFromConnectionString(connectionString, new ITransportSettings[]
-                    {
+            {
                         new AmqpTransportSettings(TransportType.Amqp_Tcp_Only),
                         new AmqpTransportSettings(TransportType.Amqp_WebSocket_Only)
                     });
@@ -277,7 +269,7 @@
                 throw new ArgumentNullException("connectionString");
             }
 
-            if (transportSettings == null)
+            if (transportSettings == null) 
             {
                 throw new ArgumentNullException("transportSettings");
             }
@@ -354,15 +346,11 @@
         /// </summary>
         public AsyncTask OpenAsync()
         {
-<<<<<<< HEAD
+            if (this.closeCalled)
+            {
+                throw new ObjectDisposedException("DeviceClient object is closed.");
+            }
 #if WINDOWS_UWP || PCL
-=======
-            if (this.closeCalled)
-            {
-                throw new ObjectDisposedException("DeviceClient object is closed.");
-            }
-#if WINDOWS_UWP
->>>>>>> 0768d1f6
             return impl.OpenAsync().AsTaskOrAsyncOp();
 #else
             return this.EnsureOpenedAsync();
@@ -375,24 +363,14 @@
         /// <returns></returns>
         public AsyncTask CloseAsync()
         {
-<<<<<<< HEAD
-#if !WINDOWS_UWP && !PCL
-=======
             this.closeCalled = true;
-#if !WINDOWS_UWP
->>>>>>> 0768d1f6
+#if !WINDOWS_UWP && !PCL
             if (this.impl != null)
             {
 #endif
                 return this.impl.CloseAsync().AsTaskOrAsyncOp();
-<<<<<<< HEAD
-#if !WINDOWS_UWP && !PCL
-        }
-=======
-#if !WINDOWS_UWP
-            }
-
->>>>>>> 0768d1f6
+#if !WINDOWS_UWP && !PCL
+        }
             return TaskHelpers.CompletedTask;
 #endif
         }
@@ -465,18 +443,13 @@
 
                     await this.impl.CompleteAsync(lockToken).AsTaskOrAsyncOp();
                 });
-            }
+        }
             else
             {
 #endif
                 return this.impl.CompleteAsync(lockToken).AsTaskOrAsyncOp();
-<<<<<<< HEAD
-#if !WINDOWS_UWP && !PCL
-        }
-=======
-#if !WINDOWS_UWP
-            }
->>>>>>> 0768d1f6
+#if !WINDOWS_UWP && !PCL
+        }
 #endif
         }
 
@@ -495,7 +468,7 @@
 
                     await this.impl.CompleteAsync(message).AsTaskOrAsyncOp();
                 });
-            }
+        }
             else
             {
 #endif
@@ -523,7 +496,7 @@
 
                     await this.impl.AbandonAsync(lockToken).AsTaskOrAsyncOp();
                 });
-            }
+        }
             else
             {
 #endif
@@ -548,18 +521,13 @@
 
                     await this.impl.AbandonAsync(message).AsTaskOrAsyncOp();
                 });
-            }
+        }
             else
             {
 #endif
                 return this.impl.AbandonAsync(message).AsTaskOrAsyncOp();
-<<<<<<< HEAD
-#if !WINDOWS_UWP && !PCL
-        }
-=======
-#if !WINDOWS_UWP
-            }
->>>>>>> 0768d1f6
+#if !WINDOWS_UWP && !PCL
+        }
 #endif
         }
 
@@ -581,7 +549,7 @@
 
                     await this.impl.RejectAsync(lockToken).AsTaskOrAsyncOp();
                 });
-            }
+        }
             else
             {
 #endif
@@ -606,7 +574,7 @@
 
                     await this.impl.RejectAsync(message).AsTaskOrAsyncOp();
                 });
-            }
+        }
             else
             {
 #endif
@@ -636,13 +604,8 @@
             {
 #endif
                 return this.impl.SendEventAsync(message).AsTaskOrAsyncOp();
-<<<<<<< HEAD
-#if !WINDOWS_UWP && !PCL
-        }
-=======
-#if !WINDOWS_UWP
-            }
->>>>>>> 0768d1f6
+#if !WINDOWS_UWP && !PCL
+        }
 #endif
         }
 
@@ -681,7 +644,7 @@
 
             bool executeOpen = false;
             var localTcs = this.openTaskCompletionSource;
-
+       
             if (localTcs == null)
             {
                 lock (this.thisLock)
@@ -726,7 +689,7 @@
                 try
                 {
                     switch (transportSetting.GetTransportType())
-                    {
+                    {                    
                         case TransportType.Amqp_WebSocket_Only:
                         case TransportType.Amqp_Tcp_Only:
                             helper = new AmqpTransportHandler(this.iotHubConnectionString, transportSetting as AmqpTransportSettings);
@@ -780,14 +743,10 @@
 
         public void Dispose()
         {
+            this.impl?.Dispose();
             this.impl = null;
             this.openTaskCompletionSource = null;
         }
 #endif
-
-        public void Dispose()
-        {
-            this.impl?.Dispose();
-        }
     }
 }