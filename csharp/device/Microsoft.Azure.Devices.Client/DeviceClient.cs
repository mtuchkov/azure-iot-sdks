--- conflicted
+++ resolved
@@ -8,15 +8,12 @@
     using System.Text.RegularExpressions;
     using Microsoft.Azure.Devices.Client.Extensions;
     using Microsoft.Azure.Devices.Client.Transport;
-<<<<<<< HEAD
     using Microsoft.Azure.Devices.Client.Transport.Mqtt;
 #if !WINDOWS_UWP
     using System.Linq;
     using System.Threading.Tasks;
     using Microsoft.Azure.Devices.Client.Exceptions;
 #endif
-=======
->>>>>>> ced9f931
 
     // C# using aliases cannot name an unbound generic type declaration without supplying type arguments
     // Therefore, define a separate alias for each type argument
@@ -53,20 +50,12 @@
         /// <summary>
         /// Advanced Message Queuing Protocol transport over native TCP only
         /// </summary>
-<<<<<<< HEAD
         Amqp_Tcp_Only = 3,
-=======
-        Amqp_WebSocket,
->>>>>>> ced9f931
 
         /// <summary>
         /// Message Queuing Telemetry Transport.
         /// </summary>
-<<<<<<< HEAD
         Mqtt = 4
-=======
-        Mqtt
->>>>>>> ced9f931
     }
 
     /// <summary>
@@ -85,7 +74,6 @@
         readonly ITransportSettings[] transportSettings;
         readonly object thisLock = new object();
 
-<<<<<<< HEAD
         volatile TaskCompletionSource<object> openTaskCompletionSource;
         bool openCalled;
 
@@ -97,13 +85,6 @@
 
 #else
         DeviceClient(DeviceClientHelper impl, TransportType transportType)
-=======
-        static readonly RegexOptions regexOptions = RegexOptions.Compiled | RegexOptions.IgnoreCase;
-        static readonly Regex DeviceIdParameterRegex = new Regex(DeviceIdParameterPattern, regexOptions);
-        readonly TransportHandlerBase impl;
-
-        DeviceClient(TransportHandlerBase impl)
->>>>>>> ced9f931
         {
             this.impl = impl;
             this.TransportTypeInUse = transportType;
@@ -193,7 +174,6 @@
                 throw new ArgumentNullException("connectionString");
             }
 
-<<<<<<< HEAD
             switch (transportType)
             {
                 case TransportType.Amqp:
@@ -226,25 +206,6 @@
 #else
                     return CreateFromConnectionString(connectionString, new ITransportSettings[] { new Http1TransportSettings() });
 #endif
-=======
-            var iotHubConnectionString = IotHubConnectionString.Parse(connectionString);
-            switch (transportType)
-            {
-                case TransportType.Amqp:
-                case TransportType.Amqp_WebSocket:
-#if WINDOWS_UWP
-                    throw new NotImplementedException();
-#else
-                    return new DeviceClient(new AmqpTransportHandler(iotHubConnectionString, (transportType == TransportType.Amqp_WebSocket) ? true : false));
-#endif
-                case TransportType.Http1:
-                    return new DeviceClient(new HttpTransportHandler(iotHubConnectionString));
-                case TransportType.Mqtt:
-#if WINDOWS_UWP
-                    throw new NotImplementedException();
-#else
-                    return new DeviceClient(new MqttTransportHandler(iotHubConnectionString));
->>>>>>> ced9f931
 #endif
                 default:
                     throw new InvalidOperationException("Unsupported Transport Type {0}".FormatInvariant(transportType));
@@ -540,7 +501,7 @@
 #endif
                 return this.impl.AbandonAsync(message).AsTaskOrAsyncOp();
 #if !WINDOWS_UWP
-            }
+        }
 #endif
         }
 
@@ -618,7 +579,7 @@
 #endif
                 return this.impl.SendEventAsync(message).AsTaskOrAsyncOp();
 #if !WINDOWS_UWP
-            }
+        }
 #endif
         }
 
