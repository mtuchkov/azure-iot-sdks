// Copyright (c) Microsoft. All rights reserved.
// Licensed under the MIT license. See LICENSE file in the project root for full license information.

namespace Microsoft.Azure.Devices.Client.Transport.Mqtt
{
    using System;
    using System.Collections.Generic;
    using System.Diagnostics.Contracts;
    using System.IO;
    using System.Threading.Tasks;
    using DotNetty.Buffers;
    using DotNetty.Codecs.Mqtt.Packets;
    using DotNetty.Transport.Channels;
    using Microsoft.Azure.Devices.Client.Transport.Mqtt.Store;

    static class Util
    {
        const char SegmentSeparatorChar = '/';
        const char SingleSegmentWildcardChar = '+';
        const char MultiSegmentWildcardChar = '#';
        static readonly char[] WildcardChars = { MultiSegmentWildcardChar, SingleSegmentWildcardChar };
        const string IotHubTrueString = "true";

        public static bool CheckTopicFilterMatch(string topicName, string topicFilter)
        {
            int topicFilterIndex = 0;
            int topicNameIndex = 0;
            while (topicNameIndex < topicName.Length && topicFilterIndex < topicFilter.Length)
            {
                int wildcardIndex = topicFilter.IndexOfAny(WildcardChars, topicFilterIndex);
                if (wildcardIndex == -1)
                {
                    int matchLength = Math.Max(topicFilter.Length - topicFilterIndex, topicName.Length - topicNameIndex);
                    return string.Compare(topicFilter, topicFilterIndex, topicName, topicNameIndex, matchLength, StringComparison.Ordinal) == 0;
                }
                else
                {
                    if (topicFilter[wildcardIndex] == MultiSegmentWildcardChar)
                    {
                        if (wildcardIndex == 0) // special case -- any topic name would match
                        {
                            return true;
                        }
                        else
                        {
                            int matchLength = wildcardIndex - topicFilterIndex - 1;
                            if (string.Compare(topicFilter, topicFilterIndex, topicName, topicNameIndex, matchLength, StringComparison.Ordinal) == 0
                                && (topicName.Length == topicNameIndex + matchLength || (topicName.Length > topicNameIndex + matchLength && topicName[topicNameIndex + matchLength] == SegmentSeparatorChar)))
                            {
                                // paths match up till wildcard and either it is parent topic in hierarchy (one level above # specified) or any child topic under a matching parent topic
                                return true;
                            }
                            else
                            {
                                return false;
                            }
                        }
                    }
                    else
                    {
                        // single segment wildcard
                        int matchLength = wildcardIndex - topicFilterIndex;
                        if (matchLength > 0 && string.Compare(topicFilter, topicFilterIndex, topicName, topicNameIndex, matchLength, StringComparison.Ordinal) != 0)
                        {
                            return false;
                        }
                        topicNameIndex = topicName.IndexOf(SegmentSeparatorChar, topicNameIndex + matchLength);
                        topicFilterIndex = wildcardIndex + 1;
                        if (topicNameIndex == -1)
                        {
                            // there's no more segments following matched one
                            return topicFilterIndex == topicFilter.Length;
                        }
                    }
                }
            }

            return topicFilterIndex == topicFilter.Length && topicNameIndex == topicName.Length;
        }

        public static QualityOfService DeriveQos(Message message, Settings config)
        {
            QualityOfService qos;
            string qosValue;
            if (message.Properties.TryGetValue(config.QoSPropertyName, out qosValue))
            {
                int qosAsInt;
                if (int.TryParse(qosValue, out qosAsInt))
                {
                    qos = (QualityOfService)qosAsInt;
                    if (qos > QualityOfService.ExactlyOnce)
                    {
<<<<<<< HEAD
                        qos = config.DefaultPublishQoS;
=======
                        qos = config.DefaultPublishToServerQoS;
>>>>>>> 0d8c794d
                    }
                }
                else
                {
<<<<<<< HEAD
                    qos = config.DefaultPublishQoS;
=======
                    qos = config.DefaultPublishToServerQoS;
>>>>>>> 0d8c794d
                }
            }
            else
            {
<<<<<<< HEAD
                qos = config.DefaultPublishQoS;
=======
                qos = config.DefaultPublishToServerQoS;
>>>>>>> 0d8c794d
            }
            return qos;
        }

        public static Message CompleteMessageFromPacket(Message message, PublishPacket packet, Settings settings)
        {
            message.MessageId = Guid.NewGuid().ToString("N");
            if (packet.RetainRequested)
            {
                message.Properties[settings.RetainPropertyName] = IotHubTrueString;
            }
            if (packet.Duplicate)
            {
                message.Properties[settings.DupPropertyName] = IotHubTrueString;
            }

            return message;
        }

        public static async Task<PublishPacket> ComposePublishPacketAsync(IChannelHandlerContext context, Message message,
            QualityOfService qos, string topicName)
        {
            bool duplicate = message.DeliveryCount > 0;

            var packet = new PublishPacket(qos, duplicate, false);
            packet.TopicName = topicName;
            if (qos > QualityOfService.AtMostOnce)
            {
                int packetId = unchecked((ushort)message.SequenceNumber);
                switch (qos)
                {
                    case QualityOfService.AtLeastOnce:
                        packetId &= 0x7FFF; // clear 15th bit
                        break;
                    case QualityOfService.ExactlyOnce:
                        packetId |= 0x8000; // set 15th bit
                        break;
                    default:
                        throw new ArgumentOutOfRangeException("qos", qos, null);
                }
                packet.PacketId = packetId;
            }
            using (Stream payloadStream = message.GetBodyStream())
            {
                long streamLength = payloadStream.Length;
                if (streamLength > int.MaxValue)
                {
                    throw new InvalidOperationException(string.Format("Message size ({0} bytes) is too big to process.", streamLength));
                }

                int length = (int)streamLength;
                IByteBuffer buffer = context.Channel.Allocator.Buffer(length, length);
                await buffer.WriteBytesAsync(payloadStream, length);
                Contract.Assert(buffer.ReadableBytes == length);

                packet.Payload = buffer;
            }
            return packet;
        }

        public static SubAckPacket AddSubscriptions(ISessionState session, SubscribePacket packet, QualityOfService maxSupportedQos)
        {
            List<Subscription> subscriptions = session.Subscriptions;
            var returnCodes = new List<QualityOfService>(subscriptions.Count);
            foreach (SubscriptionRequest request in packet.Requests)
            {
                Subscription existingSubscription = null;
                for (int i = subscriptions.Count - 1; i >= 0; i--)
                {
                    Subscription subscription = subscriptions[i];
                    if (subscription.TopicFilter.Equals(request.TopicFilter, StringComparison.Ordinal))
                    {
                        subscriptions.RemoveAt(i);
                        existingSubscription = subscription;
                        break;
                    }
                }

                QualityOfService finalQos = request.QualityOfService < maxSupportedQos ? request.QualityOfService : maxSupportedQos;

                subscriptions.Add(existingSubscription == null
                    ? new Subscription(request.TopicFilter, request.QualityOfService)
                    : existingSubscription.CreateUpdated(finalQos));

                returnCodes.Add(finalQos);
            }
            var ack = new SubAckPacket
            {
                PacketId = packet.PacketId,
                ReturnCodes = returnCodes
            };
            return ack;
        }

        public static UnsubAckPacket RemoveSubscriptions(ISessionState session, UnsubscribePacket packet)
        {
            List<Subscription> subscriptions = session.Subscriptions;
            foreach (string topicToRemove in packet.TopicFilters)
            {
                for (int i = subscriptions.Count - 1; i >= 0; i--)
                {
                    if (subscriptions[i].TopicFilter.Equals(topicToRemove, StringComparison.Ordinal))
                    {
                        subscriptions.RemoveAt(i);
                        break;
                    }
                }
            }
            var ack = new UnsubAckPacket
            {
                PacketId = packet.PacketId
            };
            return ack;
        }

        public static async Task WriteMessageAsync(IChannelHandlerContext context, object message)
        {
            await context.WriteAndFlushAsync(message);
        }
    }
}<|MERGE_RESOLUTION|>--- conflicted
+++ resolved
@@ -90,29 +90,17 @@
                     qos = (QualityOfService)qosAsInt;
                     if (qos > QualityOfService.ExactlyOnce)
                     {
-<<<<<<< HEAD
-                        qos = config.DefaultPublishQoS;
-=======
                         qos = config.DefaultPublishToServerQoS;
->>>>>>> 0d8c794d
                     }
                 }
                 else
                 {
-<<<<<<< HEAD
-                    qos = config.DefaultPublishQoS;
-=======
                     qos = config.DefaultPublishToServerQoS;
->>>>>>> 0d8c794d
                 }
             }
             else
             {
-<<<<<<< HEAD
-                qos = config.DefaultPublishQoS;
-=======
                 qos = config.DefaultPublishToServerQoS;
->>>>>>> 0d8c794d
             }
             return qos;
         }
