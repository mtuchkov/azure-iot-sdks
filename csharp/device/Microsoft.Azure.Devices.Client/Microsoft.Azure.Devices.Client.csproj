--- conflicted
+++ resolved
@@ -112,11 +112,12 @@
   </ItemGroup>
   <ItemGroup>
     <Compile Include="Common\Exceptions\IotHubClientException.cs" />
-<<<<<<< HEAD
     <Compile Include="AmqpClientHelper.cs" />
     <Compile Include="AmqpTransportSettings.cs" />
-=======
->>>>>>> ced9f931
+    <Compile Include="Common\TaskConstants.cs" />
+    <Compile Include="Common\UrlEncodedDictionarySerializer.cs" />
+    <Compile Include="Transport\AmqpClientHelper.cs" />
+    <Compile Include="Common\Exceptions\IotHubClientException.cs" />
     <Compile Include="Common\TaskConstants.cs" />
     <Compile Include="Common\UrlEncodedDictionarySerializer.cs" />
     <Compile Include="Transport\AmqpClientHelper.cs" />
@@ -185,22 +186,16 @@
     <Compile Include="Common\HashCode.cs" />
     <Compile Include="Transport\HttpClientHelper.cs" />
     <Compile Include="Transport\Mqtt\DeviceClientAdapter.cs" />
-<<<<<<< HEAD
     <Compile Include="Transport\Mqtt\IImplementationLoader.cs" />
     <Compile Include="Transport\Mqtt\IMqttIotHubAdapter.cs" />
     <Compile Include="Transport\Mqtt\ISettingsProvider.cs" />
     <Compile Include="Transport\Mqtt\SimpleWorkerStateMachine.cs" />
-=======
->>>>>>> ced9f931
     <Compile Include="Transport\Mqtt\MqttConfigurationHandler.cs" />
     <Compile Include="Transport\Mqtt\OrderedTwoPhaseWorkQueue.cs" />
     <Compile Include="Transport\Mqtt\SettingsProviderExtensions.cs" />
     <Compile Include="Transport\Mqtt\SimpleWorkQueue.cs" />
     <Compile Include="Transport\Mqtt\ISessionContextProvider.cs" />
-<<<<<<< HEAD
     <Compile Include="Transport\Mqtt\ITopicNameRouter.cs" />
-=======
->>>>>>> ced9f931
     <Compile Include="Transport\Mqtt\ISettingsProvider.cs" />
     <Compile Include="Transport\Mqtt\IWillMessageProvider.cs" />
     <Compile Include="Transport\Mqtt\MqttIotHubAdapterFactory.cs" />
@@ -214,12 +209,29 @@
     <Compile Include="Transport\Mqtt\MqttIotHubAdapter.cs" />
     <Compile Include="Transport\Mqtt\MqttTransportHandler.cs" />
     <Compile Include="Transport\HttpTransportHandler.cs" />
-<<<<<<< HEAD
     <Compile Include="HttpClientHelper.cs" />
     <Compile Include="HttpDeviceClient.cs" />
     <Compile Include="Http1TransportSettings.cs" />
-=======
->>>>>>> ced9f931
+    <Compile Include="Transport\HttpClientHelper.cs" />
+    <Compile Include="Transport\Mqtt\DeviceClientAdapter.cs" />
+    <Compile Include="Transport\Mqtt\MqttConfigurationHandler.cs" />
+    <Compile Include="Transport\Mqtt\OrderedTwoPhaseWorkQueue.cs" />
+    <Compile Include="Transport\Mqtt\SettingsProviderExtensions.cs" />
+    <Compile Include="Transport\Mqtt\SimpleWorkQueue.cs" />
+    <Compile Include="Transport\Mqtt\ISessionContextProvider.cs" />
+    <Compile Include="Transport\Mqtt\ISettingsProvider.cs" />
+    <Compile Include="Transport\Mqtt\IWillMessageProvider.cs" />
+    <Compile Include="Transport\Mqtt\MqttIotHubAdapterFactory.cs" />
+    <Compile Include="Transport\Mqtt\ReadOnlyByteBufferStream.cs" />
+    <Compile Include="Transport\Mqtt\RouteDestinationType.cs" />
+    <Compile Include="Transport\Mqtt\ReadOnlyMergeDictionary.cs" />
+    <Compile Include="Transport\Mqtt\SessionContextProvider.cs" />
+    <Compile Include="Transport\Mqtt\Store\InMemorySessionStateProvider.cs" />
+    <Compile Include="Transport\Mqtt\Store\ISessionStatePersistenceProvider.cs" />
+    <Compile Include="Transport\Mqtt\Store\ISessionState.cs" />
+    <Compile Include="Transport\Mqtt\MqttIotHubAdapter.cs" />
+    <Compile Include="Transport\Mqtt\MqttTransportHandler.cs" />
+    <Compile Include="Transport\HttpTransportHandler.cs" />
     <Compile Include="IAuthenticationMethod.cs" />
     <Compile Include="AuthenticationMethodFactory.cs" />
     <Compile Include="IAuthorizationHeaderProvider.cs" />
