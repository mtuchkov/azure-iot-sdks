--- conflicted
+++ resolved
@@ -122,10 +122,7 @@
         this.hostName = iotHubHostname;
         this.userName = iotHubUser;
         this.deviceID = deviceId;
-<<<<<<< HEAD
-=======
         this.iotHubClientProtocol = iotHubClientProtocol;
->>>>>>> a58ca7e8
 
         // Codes_SRS_AMQPSIOTHUBCONNECTION_14_004: [The constructor shall set it’s state to CLOSED.]
         this.state = ReactorState.CLOSED;
@@ -166,17 +163,8 @@
 
             // Codes_SRS_AMQPSIOTHUBCONNECTION_14_008: [The function shall initialize its AmqpsIotHubConnectionBaseHandler
             // using the saved host name, user name, device ID and sas token.]
-<<<<<<< HEAD
-            this.amqpsHandler = new AmqpsIotHubConnectionBaseHandler(
-                    this.hostName,
-                    this.userName,
-                    sasToken.toString(),
-                    this.deviceID,
-                    this);
-=======
             this.amqpsHandler = new AmqpsIotHubConnectionBaseHandler(this.hostName,
                     this.userName, sasToken.toString(), this.deviceID, this.iotHubClientProtocol, this);
->>>>>>> a58ca7e8
 
             // Codes_SRS_AMQPSIOTHUBCONNECTION_14_009: [The function shall open the Amqps connection and trigger the Reactor (Proton) to begin running.]
             // Codes_SRS_AMQPSIOTHUBCONNECTION_14_012: [If the AmqpsIotHubConnectionBaseHandler becomes invalidated before the Reactor (Proton) starts, the function shall throw an IOException.]
