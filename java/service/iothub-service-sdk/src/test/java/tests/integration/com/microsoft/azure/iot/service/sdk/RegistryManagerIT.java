/*
 * Copyright (c) Microsoft. All rights reserved.
 * Licensed under the MIT license. See LICENSE file in the project root for full license information.
 */

package tests.integration.com.microsoft.azure.iot.service.sdk;

import com.google.gson.Gson;
import com.google.gson.GsonBuilder;
import com.microsoft.azure.iot.service.exceptions.IotHubException;
import com.microsoft.azure.iot.service.sdk.*;
import com.microsoft.azure.storage.CloudStorageAccount;
import com.microsoft.azure.storage.StorageException;
import com.microsoft.azure.storage.blob.*;
<<<<<<< HEAD
import org.junit.Assert;
import org.junit.Before;
import org.junit.Test;
=======
import org.junit.*;
>>>>>>> a58ca7e8

import java.io.ByteArrayInputStream;
import java.io.IOException;
import java.io.InputStream;
import java.net.URISyntaxException;
import java.nio.charset.StandardCharsets;
import java.security.InvalidKeyException;
import java.time.Duration;
import java.time.Instant;
import java.util.*;

import static org.junit.Assert.assertEquals;

public class RegistryManagerIT
{
    private static String iotHubonnectionStringEnvVarName = "IOTHUB_CONNECTION_STRING";
    private static String storageAccountConnectionStringEnvVarName = "STORAGE_ACCOUNT_CONNECTION_STRING";
    private static String iotHubConnectionString = "";
    private static String storageAccountConnextionString = "";
    private static String deviceId = "java-crud-e2e-test";

    private static Gson gson = new GsonBuilder().disableHtmlEscaping().create();
    private static CloudBlobClient blobClient;
<<<<<<< HEAD

    @Before
    public void setUp() throws URISyntaxException, InvalidKeyException
=======
    private static CloudBlobContainer importContainer;
    private static CloudBlobContainer exportContainer;

    @BeforeClass
    public static void setUp() throws URISyntaxException, InvalidKeyException, StorageException
>>>>>>> a58ca7e8
    {
        Map<String, String> env = System.getenv();
        for (String envName : env.keySet())
        {
            if (envName.equals(iotHubonnectionStringEnvVarName.toString()))
            {
                iotHubConnectionString = env.get(envName);
            }
            else if (envName.equals(storageAccountConnectionStringEnvVarName.toString()))
            {
                storageAccountConnextionString = env.get(envName);
            }
        }

        String uuid = UUID.randomUUID().toString();
        deviceId = deviceId.concat("-" + uuid);

        CloudStorageAccount storageAccount = CloudStorageAccount.parse(storageAccountConnextionString);
        blobClient = storageAccount.createCloudBlobClient();
<<<<<<< HEAD
=======

        // Creating the export storage container and getting its URI
        String exportContainerName = "exportcontainersample";
        exportContainer = blobClient.getContainerReference(exportContainerName);
        exportContainer.createIfNotExists();

        // Creating the import storage container and getting its URI
        String importContainerName = "importcontainersample";
        importContainer = blobClient.getContainerReference(importContainerName);
        importContainer.createIfNotExists();
    }

    @AfterClass
    public static void tearDown() throws Exception
    {
        //Deleting all devices created as a part of the bulk import-export test
        List<ExportImportDevice> exportedDevices = runExportJob();
        List<ExportImportDevice> devicesToBeDeleted = new ArrayList<>();

        for(ExportImportDevice device : exportedDevices)
        {
            if (device.getId().startsWith("java-bulk-test-"))
            {
                devicesToBeDeleted.add(device);
            }
        }

        runImportJob(devicesToBeDeleted, ImportMode.Delete);

        //Cleaning up the containers
        importContainer.deleteIfExists();
        exportContainer.deleteIfExists();
>>>>>>> a58ca7e8
    }

    @Test
    public void crud_e2e() throws Exception
    {
        Boolean deviceExist = false;
        if (Tools.isNullOrEmpty(iotHubConnectionString))
        {
            throw new IllegalArgumentException("Environment variable is not set: " + iotHubonnectionStringEnvVarName);
        }

        // Arrange
        // Check if device exists with the given name
        RegistryManager registryManager = RegistryManager.createFromConnectionString(iotHubConnectionString);
        try
        {
            Device device = registryManager.getDevice(deviceId);
            deviceExist = true;
        }
        catch (IotHubException e)
        {
        }
        if (deviceExist)
        {
            try
            {
                registryManager.removeDevice(deviceId);
            } catch (IotHubException|IOException e)
            {
                System.out.println("Initialization failed, could not remove device: " + deviceId);
                e.printStackTrace();
            }
        }
        // Act

        // Create
        Device deviceAdded = Device.createFromId(deviceId, null, null);
        registryManager.addDevice(deviceAdded);

        // Read
        Device deviceGet = registryManager.getDevice(deviceId);

        // Delete
        registryManager.removeDevice(deviceId);

        // Assert
        assertEquals(deviceId, deviceAdded.getDeviceId());
        assertEquals(deviceId, deviceGet.getDeviceId());
        try
        {
            Device device = registryManager.getDevice(deviceId);
        } catch (IotHubException e)
        {
        }
    }

    @Test
    public void getDeviceStatisticsTest() throws Exception
    {
        if (!Tools.isNullOrEmpty(iotHubConnectionString))
        {
            // Arrange
            RegistryManager registryManager = RegistryManager.createFromConnectionString(iotHubConnectionString);
            // Act
            registryManager.getStatistics();
        }
    }

    @Test
    public void export_import_e2e() throws Exception
    {
<<<<<<< HEAD
        Boolean excludeKeys = false;
        String exportContainerName = "exportcontainersample";
        String importContainerName = "importcontainersample";
        Integer numberOfDevices = 10;

        // Creating the export storage container and getting its URI
        CloudBlobContainer exportContainer = blobClient.getContainerReference(exportContainerName);
        exportContainer.createIfNotExists();
        String containerSasUri = getContainerSasUri(exportContainer);

        RegistryManager registryManager = RegistryManager.createFromConnectionString(iotHubConnectionString);
        JobProperties exportJob = registryManager.exportDevices(containerSasUri, excludeKeys);

        JobProperties.JobStatus jobStatus;

        while(true)
        {
            exportJob = registryManager.getJob(exportJob.getJobId());
            jobStatus = exportJob.getStatus();
            if (jobStatus == JobProperties.JobStatus.COMPLETED || jobStatus == JobProperties.JobStatus.FAILED)
            {
                break;
            }
            Thread.sleep(100);
        }

        exportContainer.deleteIfExists();

        if (jobStatus != JobProperties.JobStatus.COMPLETED)
        {
            Assert.fail("The export job was not completed successfully");
        }

        // Creating the import storage container and getting its URI
        CloudBlobContainer importContainer = blobClient.getContainerReference(importContainerName);
        importContainer.createIfNotExists();

        //Creating the list of devices to be created, then deleted
        List<ExportImportDevice> devices = new ArrayList<>(numberOfDevices);
        for (int i = 0; i < numberOfDevices; i++)
        {
            String deviceId = UUID.randomUUID().toString();
=======
        //Creating the list of devices to be created, then deleted
        Integer numberOfDevices = 10;
        List<ExportImportDevice> devicesForImport = new ArrayList<>(numberOfDevices);
        for (int i = 0; i < numberOfDevices; i++)
        {
            String deviceId = "java-bulk-test-" + UUID.randomUUID().toString();
>>>>>>> a58ca7e8
            Device device = Device.createFromId(deviceId, null, null);
            AuthenticationMechanism authentication = new AuthenticationMechanism(device.getSymmetricKey());

            ExportImportDevice deviceToAdd = new ExportImportDevice();
            deviceToAdd.setId(deviceId);
            deviceToAdd.setAuthentication(authentication);
            deviceToAdd.setStatus(DeviceStatus.Enabled);

<<<<<<< HEAD
            devices.add(deviceToAdd);
        }

        //importing devices - create mode
        runImportJob(importContainer, devices, ImportMode.CreateOrUpdate);

        //importing devices - delete mode
        runImportJob(importContainer, devices, ImportMode.Delete);

        //Cleaning up the container
        importContainer.deleteIfExists();
=======
            devicesForImport.add(deviceToAdd);
        }

        //importing devices - create mode
        runImportJob(devicesForImport, ImportMode.CreateOrUpdate);

        List<ExportImportDevice> exportedDevices = runExportJob();

        for (ExportImportDevice importedDevice : devicesForImport)
        {
            if (!exportedDevices.contains(importedDevice))
            {
                Assert.fail("Exported devices list does not contain device with id: " + importedDevice.getId());
            }
        }

        //importing devices - delete mode
        runImportJob(devicesForImport, ImportMode.Delete);

        exportedDevices = runExportJob();

        for (ExportImportDevice importedDevice : devicesForImport)
        {
            if (exportedDevices.contains(importedDevice))
            {
                Assert.fail("Device with id: " + importedDevice.getId() + " was not deleted by the import job");
            }
        }
>>>>>>> a58ca7e8
    }

    private static String getContainerSasUri(CloudBlobContainer container) throws InvalidKeyException, StorageException
    {
        //Set the expiry time and permissions for the container.
        //In this case no start time is specified, so the shared access signature becomes valid immediately.
        SharedAccessBlobPolicy sasConstraints = new SharedAccessBlobPolicy();
        Date expirationDate = Date.from(Instant.now().plus(Duration.ofDays(1)));
        sasConstraints.setSharedAccessExpiryTime(expirationDate);
        EnumSet<SharedAccessBlobPermissions> permissions = EnumSet.of(
                SharedAccessBlobPermissions.WRITE,
                SharedAccessBlobPermissions.LIST,
                SharedAccessBlobPermissions.READ,
                SharedAccessBlobPermissions.DELETE);
        sasConstraints.setPermissions(permissions);

        //Generate the shared access signature on the container, setting the constraints directly on the signature.
        String sasContainerToken = container.generateSharedAccessSignature(sasConstraints, null);

        //Return the URI string for the container, including the SAS token.
        return container.getUri() + "?" + sasContainerToken;
    }

<<<<<<< HEAD
    private void runImportJob(CloudBlobContainer container, List<ExportImportDevice> devices, ImportMode importMode) throws Exception
=======
    private static List<ExportImportDevice> runExportJob() throws Exception
    {
        Boolean excludeKeys = false;
        String containerSasUri = getContainerSasUri(exportContainer);

        RegistryManager registryManager = RegistryManager.createFromConnectionString(iotHubConnectionString);
        JobProperties exportJob = registryManager.exportDevices(containerSasUri, excludeKeys);

        JobProperties.JobStatus jobStatus;

        while(true)
        {
            exportJob = registryManager.getJob(exportJob.getJobId());
            jobStatus = exportJob.getStatus();
            if (jobStatus == JobProperties.JobStatus.COMPLETED || jobStatus == JobProperties.JobStatus.FAILED)
            {
                break;
            }
            Thread.sleep(100);
        }

        String exportedDevicesJson = "";
        for(ListBlobItem blobItem : exportContainer.listBlobs())
        {
            if (blobItem instanceof  CloudBlockBlob)
            {
                CloudBlockBlob retrievedBlob = (CloudBlockBlob) blobItem;
                exportedDevicesJson = retrievedBlob.downloadText();
            }
        }

        List<ExportImportDevice> result = new ArrayList<>();

        Scanner scanner = new Scanner(exportedDevicesJson);
        while(scanner.hasNextLine())
        {
            String exportImportDeviceJson = scanner.nextLine();
            ExportImportDevice device = gson.fromJson(exportImportDeviceJson, ExportImportDevice.class);
            result.add(device);
        }

        if (jobStatus != JobProperties.JobStatus.COMPLETED)
        {
            Assert.fail("The export job was not completed successfully");
        }

        return result;
    }

    private static void runImportJob(List<ExportImportDevice> devices, ImportMode importMode) throws Exception
>>>>>>> a58ca7e8
    {
        // Creating the json string to be submitted for import using the specified importMode
        StringBuilder devicesToAdd = new StringBuilder();
        for (int i = 0; i < devices.size(); i++)
        {
            devices.get(i).setImportMode(importMode);
            devicesToAdd.append(gson.toJson(devices.get(i)));

            if (i < devices.size() - 1)
            {
                devicesToAdd.append("\r\n");
            }
        }

        byte[] blobToImport = devicesToAdd.toString().getBytes(StandardCharsets.UTF_8);

        // Creating the Azure storage blob and uploading the serialized string of devices
        InputStream stream = new ByteArrayInputStream(blobToImport);
        String importBlobName = "devices.txt";
<<<<<<< HEAD
        CloudBlockBlob importBlob = container.getBlockBlobReference(importBlobName);
=======
        CloudBlockBlob importBlob = importContainer.getBlockBlobReference(importBlobName);
>>>>>>> a58ca7e8
        importBlob.deleteIfExists();
        importBlob.upload(stream, blobToImport.length);

        // Starting the import job
        RegistryManager registryManager = RegistryManager.createFromConnectionString(iotHubConnectionString);
<<<<<<< HEAD
        JobProperties importJob = registryManager.importDevices(getContainerSasUri(container), getContainerSasUri(container));
=======
        JobProperties importJob = registryManager.importDevices(getContainerSasUri(importContainer), getContainerSasUri(importContainer));
>>>>>>> a58ca7e8

        // Waiting for the import job to complete
        while(true)
        {
            importJob = registryManager.getJob(importJob.getJobId());
            if (importJob.getStatus() == JobProperties.JobStatus.COMPLETED
                    || importJob.getStatus() == JobProperties.JobStatus.FAILED)
            {
                break;
            }
            Thread.sleep(100);
        }

        // Checking the result of the import job
        if (importJob.getStatus() != JobProperties.JobStatus.COMPLETED)
        {
            Assert.fail("The import job was not completed successfully for " + importMode + " operation.");
        }
    }
}<|MERGE_RESOLUTION|>--- conflicted
+++ resolved
@@ -12,13 +12,7 @@
 import com.microsoft.azure.storage.CloudStorageAccount;
 import com.microsoft.azure.storage.StorageException;
 import com.microsoft.azure.storage.blob.*;
-<<<<<<< HEAD
-import org.junit.Assert;
-import org.junit.Before;
-import org.junit.Test;
-=======
 import org.junit.*;
->>>>>>> a58ca7e8
 
 import java.io.ByteArrayInputStream;
 import java.io.IOException;
@@ -42,17 +36,11 @@
 
     private static Gson gson = new GsonBuilder().disableHtmlEscaping().create();
     private static CloudBlobClient blobClient;
-<<<<<<< HEAD
-
-    @Before
-    public void setUp() throws URISyntaxException, InvalidKeyException
-=======
     private static CloudBlobContainer importContainer;
     private static CloudBlobContainer exportContainer;
 
     @BeforeClass
     public static void setUp() throws URISyntaxException, InvalidKeyException, StorageException
->>>>>>> a58ca7e8
     {
         Map<String, String> env = System.getenv();
         for (String envName : env.keySet())
@@ -72,8 +60,6 @@
 
         CloudStorageAccount storageAccount = CloudStorageAccount.parse(storageAccountConnextionString);
         blobClient = storageAccount.createCloudBlobClient();
-<<<<<<< HEAD
-=======
 
         // Creating the export storage container and getting its URI
         String exportContainerName = "exportcontainersample";
@@ -106,7 +92,6 @@
         //Cleaning up the containers
         importContainer.deleteIfExists();
         exportContainer.deleteIfExists();
->>>>>>> a58ca7e8
     }
 
     @Test
@@ -178,57 +163,12 @@
     @Test
     public void export_import_e2e() throws Exception
     {
-<<<<<<< HEAD
-        Boolean excludeKeys = false;
-        String exportContainerName = "exportcontainersample";
-        String importContainerName = "importcontainersample";
-        Integer numberOfDevices = 10;
-
-        // Creating the export storage container and getting its URI
-        CloudBlobContainer exportContainer = blobClient.getContainerReference(exportContainerName);
-        exportContainer.createIfNotExists();
-        String containerSasUri = getContainerSasUri(exportContainer);
-
-        RegistryManager registryManager = RegistryManager.createFromConnectionString(iotHubConnectionString);
-        JobProperties exportJob = registryManager.exportDevices(containerSasUri, excludeKeys);
-
-        JobProperties.JobStatus jobStatus;
-
-        while(true)
-        {
-            exportJob = registryManager.getJob(exportJob.getJobId());
-            jobStatus = exportJob.getStatus();
-            if (jobStatus == JobProperties.JobStatus.COMPLETED || jobStatus == JobProperties.JobStatus.FAILED)
-            {
-                break;
-            }
-            Thread.sleep(100);
-        }
-
-        exportContainer.deleteIfExists();
-
-        if (jobStatus != JobProperties.JobStatus.COMPLETED)
-        {
-            Assert.fail("The export job was not completed successfully");
-        }
-
-        // Creating the import storage container and getting its URI
-        CloudBlobContainer importContainer = blobClient.getContainerReference(importContainerName);
-        importContainer.createIfNotExists();
-
-        //Creating the list of devices to be created, then deleted
-        List<ExportImportDevice> devices = new ArrayList<>(numberOfDevices);
-        for (int i = 0; i < numberOfDevices; i++)
-        {
-            String deviceId = UUID.randomUUID().toString();
-=======
         //Creating the list of devices to be created, then deleted
         Integer numberOfDevices = 10;
         List<ExportImportDevice> devicesForImport = new ArrayList<>(numberOfDevices);
         for (int i = 0; i < numberOfDevices; i++)
         {
             String deviceId = "java-bulk-test-" + UUID.randomUUID().toString();
->>>>>>> a58ca7e8
             Device device = Device.createFromId(deviceId, null, null);
             AuthenticationMechanism authentication = new AuthenticationMechanism(device.getSymmetricKey());
 
@@ -237,19 +177,6 @@
             deviceToAdd.setAuthentication(authentication);
             deviceToAdd.setStatus(DeviceStatus.Enabled);
 
-<<<<<<< HEAD
-            devices.add(deviceToAdd);
-        }
-
-        //importing devices - create mode
-        runImportJob(importContainer, devices, ImportMode.CreateOrUpdate);
-
-        //importing devices - delete mode
-        runImportJob(importContainer, devices, ImportMode.Delete);
-
-        //Cleaning up the container
-        importContainer.deleteIfExists();
-=======
             devicesForImport.add(deviceToAdd);
         }
 
@@ -278,7 +205,6 @@
                 Assert.fail("Device with id: " + importedDevice.getId() + " was not deleted by the import job");
             }
         }
->>>>>>> a58ca7e8
     }
 
     private static String getContainerSasUri(CloudBlobContainer container) throws InvalidKeyException, StorageException
@@ -302,9 +228,6 @@
         return container.getUri() + "?" + sasContainerToken;
     }
 
-<<<<<<< HEAD
-    private void runImportJob(CloudBlobContainer container, List<ExportImportDevice> devices, ImportMode importMode) throws Exception
-=======
     private static List<ExportImportDevice> runExportJob() throws Exception
     {
         Boolean excludeKeys = false;
@@ -355,7 +278,6 @@
     }
 
     private static void runImportJob(List<ExportImportDevice> devices, ImportMode importMode) throws Exception
->>>>>>> a58ca7e8
     {
         // Creating the json string to be submitted for import using the specified importMode
         StringBuilder devicesToAdd = new StringBuilder();
@@ -375,21 +297,13 @@
         // Creating the Azure storage blob and uploading the serialized string of devices
         InputStream stream = new ByteArrayInputStream(blobToImport);
         String importBlobName = "devices.txt";
-<<<<<<< HEAD
-        CloudBlockBlob importBlob = container.getBlockBlobReference(importBlobName);
-=======
         CloudBlockBlob importBlob = importContainer.getBlockBlobReference(importBlobName);
->>>>>>> a58ca7e8
         importBlob.deleteIfExists();
         importBlob.upload(stream, blobToImport.length);
 
         // Starting the import job
         RegistryManager registryManager = RegistryManager.createFromConnectionString(iotHubConnectionString);
-<<<<<<< HEAD
-        JobProperties importJob = registryManager.importDevices(getContainerSasUri(container), getContainerSasUri(container));
-=======
         JobProperties importJob = registryManager.importDevices(getContainerSasUri(importContainer), getContainerSasUri(importContainer));
->>>>>>> a58ca7e8
 
         // Waiting for the import job to complete
         while(true)
